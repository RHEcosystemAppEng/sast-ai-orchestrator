# Default values for sast-ai.
# This is a YAML-formatted file.
# Declare variables to be passed into your templates.

## Application configuration
app:
  name: sast-ai
  image:
    repository: quay.io/ecosystem-appeng/sast-ai-orchestrator
    pullPolicy: IfNotPresent
    # Overrides the image tag whose default is the chart appVersion.
<<<<<<< HEAD
    tag: "main-6afff6a"
=======
    tag: "v1.0.1"
>>>>>>> 880ef13a
  
  # Number of replicas
  replicas: 1
  
  # Container port
  port: 8080
  
  # Environment variables
  env:
    # Quarkus configuration
    QUARKUS_PROFILE: prod
    QUARKUS_LOG_LEVEL: INFO
    QUARKUS_HIBERNATE_ORM_LOG_SQL: false
    QUARKUS_HIBERNATE_ORM_DATABASE_GENERATION: update
    QUARKUS_KUBERNETES_CLIENT_TRUST_CERTS: false
    # SAST AI specific configuration
    SAST_AI_WORKFLOW_NAMESPACE: sast-ai
    # Google Service Account configuration
    GOOGLE_SERVICE_ACCOUNT_SECRET_PATH: /etc/secrets/google-service-account-secret/service_account.json
    
  # Resource limits and requests
  resources:
    limits:
      cpu: 1000m
      memory: 1Gi
    requests:
      cpu: 500m
      memory: 512Mi
  
  # Liveness and readiness probes
  livenessProbe:
    httpGet:
      path: /api/v1/health
      port: 8080
    initialDelaySeconds: 10
    periodSeconds: 5
    timeoutSeconds: 10
    failureThreshold: 5
    
  readinessProbe:
    httpGet:
      path: /api/v1/health
      port: 8080
    initialDelaySeconds: 10
    periodSeconds: 5
    timeoutSeconds: 10
    failureThreshold: 15
  
  # Node selector, tolerations, and affinity
  nodeSelector: {}
  tolerations: []
  affinity: {}

## Service configuration
service:
  type: ClusterIP
  port: 80
  targetPort: 8080
  annotations: {}

## OpenShift Route configuration (instead of Ingress)
route:
  enabled: true
  host: ""  # If empty, OpenShift will generate a hostname
  path: "/"
  tls:
    enabled: true
    termination: edge
    insecureEdgeTerminationPolicy: Redirect
  annotations: {}

## PostgreSQL configuration
postgresql:
  enabled: true
  auth:
    postgresPassword: "postgres"
    username: "quarkus"
    password: "quarkus"
    database: "sast-ai"
  primary:
    persistence:
      enabled: true
      size: 8Gi
      storageClass: ""
    resources:
      limits:
        cpu: 500m
        memory: 512Mi
      requests:
        cpu: 250m
        memory: 256Mi
    # OpenShift compatibility
    podSecurityContext:
      enabled: false
    containerSecurityContext:
      enabled: false
  # Use dedicated service account for PostgreSQL with anyuid SCC
  serviceAccount:
    create: false
    name: ""  # Will be overridden in the postgresql template
  # OpenShift compatibility settings
  volumePermissions:
    enabled: false
  shmVolume:
    chmod:
      enabled: false

## External PostgreSQL configuration (when postgresql.enabled is false)
externalDatabase:
  host: ""
  port: 5432
  database: "sast-ai"
  username: "quarkus"
  password: "quarkus"
  existingSecret: ""
  existingSecretPasswordKey: ""

## ServiceAccount configuration
serviceAccount:
  # Specifies whether a service account should be created
  create: true
  # Annotations to add to the service account
  annotations: {}
  # The name of the service account to use.
  # If not set and create is true, a name is generated using the fullname template
  name: "sast-ai-orchestrator-sa"

## RBAC configuration - for SAST AI Orchestrator
rbac:
  # Specifies whether RBAC resources should be created
  create: true
  
  # Whether to create cluster-level roles (requires cluster admin in ArgoCD)
  # Set to false for namespaced ArgoCD deployments
  useClusterRole: false
  
  # Namespace-scoped rules (compatible with namespaced ArgoCD)
  rules:
    # Core Kubernetes resources within the namespace
    - apiGroups: [""]
      resources: ["configmaps", "secrets", "pods", "services"]
      verbs: ["get", "list", "watch", "create", "update", "patch", "delete"]
    # Tekton resources for pipeline orchestration (namespace-scoped)
    - apiGroups: ["tekton.dev"]
      resources: ["pipelines", "pipelineruns", "tasks", "taskruns"]
      verbs: ["get", "list", "watch", "create", "update", "patch", "delete"]
    # Additional Tekton resources (namespace-scoped)
    - apiGroups: ["tekton.dev"]
      resources: ["pipelineresources", "conditions", "runs"]
      verbs: ["get", "list", "watch", "create", "update", "patch", "delete"]
    # Events (for monitoring pipeline events)
    - apiGroups: [""]
      resources: ["events"]
      verbs: ["get", "list", "watch"]
    # PersistentVolumeClaims (for pipeline workspaces)
    - apiGroups: [""]
      resources: ["persistentvolumeclaims"]
      verbs: ["get", "list", "watch", "create", "update", "patch", "delete"]
  
  # Cluster-level rules (only used when useClusterRole: true)
  clusterRules:
    # Core Kubernetes resources
    - apiGroups: [""]
      resources: ["namespaces"]
      verbs: ["get", "list", "watch"]
    # Cluster-level Tekton resources
    - apiGroups: ["tekton.dev"]
      resources: ["clustertasks"]
      verbs: ["get", "list", "watch", "create", "update", "patch", "delete"]

## ConfigMap for application configuration
configMap:
  create: true
  data:
    application.properties: |
      # PostgreSQL setup
      quarkus.datasource.db-kind=postgresql
      quarkus.datasource.username=${DB_USERNAME}
      quarkus.datasource.password=${DB_PASSWORD}
      quarkus.datasource.jdbc.url=jdbc:postgresql://${DB_HOST}:${DB_PORT}/${DB_NAME}
      
      # Hibernate ORM configuration
      quarkus.hibernate-orm.database.generation=${QUARKUS_HIBERNATE_ORM_DATABASE_GENERATION}
      quarkus.hibernate-orm.log.sql=${QUARKUS_HIBERNATE_ORM_LOG_SQL}
      
      # SAST AI configuration
      sast.ai.workflow.namespace=${SAST_AI_WORKFLOW_NAMESPACE}

      # Storage configuration
      sast.ai.storage.type=${STORAGE_TYPE:filesystem}

      # Filesystem storage configuration
      sast.ai.storage.filesystem.base-path=${FILESYSTEM_BASE_PATH:/tmp/sast-ai-storage}

      # MinIO S3 Storage configuration
      sast.ai.storage.s3.endpoint=${S3_ENDPOINT}
      sast.ai.storage.s3.access-key=${S3_ACCESS_KEY}
      sast.ai.storage.s3.secret-key=${S3_SECRET_KEY}
      sast.ai.storage.s3.bucket.datasets=${S3_BUCKET_DATASETS}
      sast.ai.storage.s3.bucket.temp=${S3_BUCKET_TEMP}
      sast.ai.storage.s3.region=${S3_REGION:us-east-1}
      sast.ai.storage.s3.use-ssl=${S3_USE_SSL:false}

      # Kubernetes client configuration
      quarkus.kubernetes-client.trust-certs=${QUARKUS_KUBERNETES_CLIENT_TRUST_CERTS}

      # Logging configuration
      quarkus.log.category."org.jboss.logging".level=${QUARKUS_LOG_LEVEL}

## Horizontal Pod Autoscaler
hpa:
  enabled: false
  minReplicas: 1
  maxReplicas: 5
  targetCPUUtilizationPercentage: 70

## Pod Disruption Budget
pdb:
  enabled: false
  minAvailable: 1

## Network Policy - disabled by default for simplicity
networkPolicy:
  enabled: false

## Monitoring and observability
monitoring:
  enabled: false
  serviceMonitor:
    enabled: false
    interval: 30s
    scrapeTimeout: 10s

## Image pull secrets
imagePullSecrets: []

## Additional labels for all resources
labels: {}

## Additional annotations for all resources
annotations: {}


## MinIO configuration for S3-compatible dataset storage
minio:
  # Enable MinIO tenant deployment
  enabled: false

  # MinIO server configuration
  servers: 4
  volumesPerServer: 1

  # MinIO image configuration
  image:
    repository: minio/minio
    tag: RELEASE.2025-09-07T16-13-09Z

  # MinIO Console configuration
  console:
    image:
      repository: minio/console
      tag: v2.0.4

  # Storage configuration
  storage:
    size: 10Gi
    storageClass: ""  # Use default storage class

  # Resource limits
  resources:
    requests:
      memory: 512Mi
      cpu: 250m
    limits:
      memory: 1Gi
      cpu: 500m

  # MinIO configuration
  config:
    additionalEnv: {}

  # Bucket configuration
  buckets:
    # Main dataset bucket
    datasets: "sast-datasets"
    # Temporary processing bucket
    temp: "sast-temp"

  # Access credentials (auto-generated if not provided)
  credentials:
    # Root user credentials
    rootUser: ""
    rootPassword: ""
    # Console credentials
    consoleUser: ""
    consolePassword: "" <|MERGE_RESOLUTION|>--- conflicted
+++ resolved
@@ -9,11 +9,7 @@
     repository: quay.io/ecosystem-appeng/sast-ai-orchestrator
     pullPolicy: IfNotPresent
     # Overrides the image tag whose default is the chart appVersion.
-<<<<<<< HEAD
-    tag: "main-6afff6a"
-=======
     tag: "v1.0.1"
->>>>>>> 880ef13a
   
   # Number of replicas
   replicas: 1
