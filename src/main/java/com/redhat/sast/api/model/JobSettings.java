package com.redhat.sast.api.model;

import jakarta.persistence.*;

@Entity
@Table(name = "job_settings")
public class JobSettings {

    @Id
    @GeneratedValue(strategy = GenerationType.IDENTITY)
    private Long id;

    @OneToOne(cascade = CascadeType.ALL)
    @JoinColumn(name = "job_id")
    private Job job;

    @Column(name = "llm_url")
    private String llmUrl;

    @Column(name = "llm_model_name")
    private String llmModelName;

    @Column(name = "llm_api_key")
    private String llmApiKey;

    @Column(name = "embedding_llm_url")
    private String embeddingLlmUrl;

    @Column(name = "embedding_llm_model_name")
    private String embeddingLlmModelName;

    @Column(name = "embedding_llm_api_key")
    private String embeddingLlmApiKey;

    @Column(name = "secret_name")
    private String secretName;

    public JobSettings() {}

    public JobSettings(JobSettings other) {
        this.id = other.id;
<<<<<<< HEAD
        this.job = other.job;
=======
        this.job = other.job == null ? null : new Job(other.job);
>>>>>>> 45190fa0
        this.llmUrl = other.llmUrl;
        this.llmModelName = other.llmModelName;
        this.llmApiKey = other.llmApiKey;
        this.embeddingLlmUrl = other.embeddingLlmUrl;
        this.embeddingLlmModelName = other.embeddingLlmModelName;
        this.embeddingLlmApiKey = other.embeddingLlmApiKey;
        this.secretName = other.secretName;
    }

    public Long getId() {
        return id;
    }

    public void setId(Long id) {
        this.id = id;
    }

    public Job getJob() {
        return job == null ? null : new Job(job);
    }

    public void setJob(Job job) {
        this.job = job == null ? null : new Job(job);
    }

    public String getLlmUrl() {
        return llmUrl;
    }

    public void setLlmUrl(String llmUrl) {
        this.llmUrl = llmUrl;
    }

    public String getLlmModelName() {
        return llmModelName;
    }

    public void setLlmModelName(String llmModelName) {
        this.llmModelName = llmModelName;
    }

    public String getLlmApiKey() {
        return llmApiKey;
    }

    public void setLlmApiKey(String llmApiKey) {
        this.llmApiKey = llmApiKey;
    }

    public String getEmbeddingLlmUrl() {
        return embeddingLlmUrl;
    }

    public void setEmbeddingLlmUrl(String embeddingLlmUrl) {
        this.embeddingLlmUrl = embeddingLlmUrl;
    }

    public String getEmbeddingLlmModelName() {
        return embeddingLlmModelName;
    }

    public void setEmbeddingLlmModelName(String embeddingLlmModelName) {
        this.embeddingLlmModelName = embeddingLlmModelName;
    }

    public String getEmbeddingLlmApiKey() {
        return embeddingLlmApiKey;
    }

    public void setEmbeddingLlmApiKey(String embeddingLlmApiKey) {
        this.embeddingLlmApiKey = embeddingLlmApiKey;
    }

    public String getSecretName() {
        return secretName;
    }

    public void setSecretName(String secretName) {
        this.secretName = secretName;
    }
}<|MERGE_RESOLUTION|>--- conflicted
+++ resolved
@@ -37,22 +37,6 @@
 
     public JobSettings() {}
 
-    public JobSettings(JobSettings other) {
-        this.id = other.id;
-<<<<<<< HEAD
-        this.job = other.job;
-=======
-        this.job = other.job == null ? null : new Job(other.job);
->>>>>>> 45190fa0
-        this.llmUrl = other.llmUrl;
-        this.llmModelName = other.llmModelName;
-        this.llmApiKey = other.llmApiKey;
-        this.embeddingLlmUrl = other.embeddingLlmUrl;
-        this.embeddingLlmModelName = other.embeddingLlmModelName;
-        this.embeddingLlmApiKey = other.embeddingLlmApiKey;
-        this.secretName = other.secretName;
-    }
-
     public Long getId() {
         return id;
     }
@@ -62,11 +46,11 @@
     }
 
     public Job getJob() {
-        return job == null ? null : new Job(job);
+        return job;
     }
 
     public void setJob(Job job) {
-        this.job = job == null ? null : new Job(job);
+        this.job = job;
     }
 
     public String getLlmUrl() {
