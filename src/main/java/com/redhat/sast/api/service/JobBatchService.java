package com.redhat.sast.api.service;

import java.io.IOException;
import java.util.List;
import java.util.concurrent.atomic.AtomicInteger;
import java.util.stream.Collectors;

import org.eclipse.microprofile.context.ManagedExecutor;
import org.jboss.logging.Logger;

import com.redhat.sast.api.enums.BatchStatus;
import com.redhat.sast.api.enums.JobStatus;
import com.redhat.sast.api.model.Job;
import com.redhat.sast.api.model.JobBatch;
import com.redhat.sast.api.repository.JobBatchRepository;
import com.redhat.sast.api.util.input.CsvConverter;
import com.redhat.sast.api.util.input.CsvJobParser;
import com.redhat.sast.api.v1.dto.request.JobBatchSubmissionDto;
import com.redhat.sast.api.v1.dto.request.JobCreationDto;
import com.redhat.sast.api.v1.dto.response.JobBatchResponseDto;

import io.quarkus.panache.common.Page;
import jakarta.annotation.Nonnull;
import jakarta.enterprise.context.ApplicationScoped;
import jakarta.inject.Inject;
import jakarta.transaction.Transactional;

@ApplicationScoped
public class JobBatchService {

    private static final Logger LOG = Logger.getLogger(JobBatchService.class);

    @Inject
    JobBatchRepository jobBatchRepository;

    @Inject
    JobService jobService;

    @Inject
    PlatformService platformService;

    @Inject
    CsvJobParser csvJobParser;

    @Inject
    ManagedExecutor managedExecutor;

    @Inject
    GoogleSheetsService googleSheetsService;

    @Inject
    CsvConverter csvConverter;

    /**
     * Submits a batch job for processing.
     */
    public JobBatchResponseDto submitBatch(JobBatchSubmissionDto submissionDto) {
        JobBatch batch = createInitialBatch(submissionDto);

        JobBatchResponseDto response = convertToResponseDto(batch);

        // Start async processing
        managedExecutor.execute(() -> executeBatchProcessing(
                batch.getId(), batch.getBatchGoogleSheetUrl(), batch.getUseKnownFalsePositiveFile()));

        return response;
    }

    @Transactional
    public JobBatch createInitialBatch(JobBatchSubmissionDto submissionDto) {
        JobBatch batch = new JobBatch();
        batch.setBatchGoogleSheetUrl(submissionDto.getBatchGoogleSheetUrl());
        batch.setSubmittedBy(submissionDto.getSubmittedBy());
        batch.setUseKnownFalsePositiveFile(submissionDto.getUseKnownFalsePositiveFile());
        batch.setStatus(BatchStatus.PROCESSING);

        jobBatchRepository.persist(batch);
        LOG.infof(
                "Created new job batch with ID: %d for URL: %s", batch.getId(), submissionDto.getBatchGoogleSheetUrl());

        return batch;
    }

    /**
     * Asynchronously processes a batch by parsing input files and creating individual jobs
     */
    public void executeBatchProcessing(
            @Nonnull Long batchId, @Nonnull String batchGoogleSheetUrl, Boolean useKnownFalsePositiveFile) {
        try {
            LOG.debugf("Starting async processing for batch ID: %d", batchId);
            List<JobCreationDto> jobDtos = fetchAndParseJobsFromSheet(batchGoogleSheetUrl, useKnownFalsePositiveFile);

            if (jobDtos.isEmpty()) {
                updateBatchStatusInNewTransaction(batchId, BatchStatus.COMPLETED_EMPTY, 0, 0, 0);
                return;
            }

            updateBatchTotalJobs(batchId, jobDtos.size());
            LOG.debug(String.format(
                    "Batch %d: Found %d jobs to process. Starting sequential processing.", batchId, jobDtos.size()));

            processJobs(batchId, jobDtos);

        } catch (Exception e) {
            LOG.errorf(e, "Failed to process batch %d: %s", batchId, e.getMessage());
            updateBatchStatusInNewTransaction(batchId, BatchStatus.FAILED, 0, 0, 0);
        }
    }

    /**
     * Extracts the data fetching and parsing logic into a dedicated method.
     * Uses Google Service Account authentication exclusively - no fallback to CSV export.
     */
<<<<<<< HEAD
    private List<JobCreationDto> fetchAndParseJobsFromSheet(String googleSheetUrl) throws Exception {
        // Check if Google Service Account is available
        if (!googleSheetsService.isServiceAccountAvailable()) {
            LOG.errorf("Google Service Account authentication is not available for sheet: %s", googleSheetUrl);
            throw new Exception(
                    "Google Service Account authentication is required but not available. Please check service account configuration.");
        }

        LOG.infof("Using Google Service Account authentication for sheet: %s", googleSheetUrl);
        try {
            String processedInputContent = csvConverter.convert(googleSheetsService.readSheetData(googleSheetUrl));
            return csvJobParser.parse(processedInputContent);
        } catch (IOException e) {
            LOG.errorf("Google Sheets operation failed: %s", e.getMessage());
            throw new Exception("Google Sheets operation failed: " + e.getMessage(), e);
        } catch (Exception e) {
            LOG.errorf("Failed to read Google Sheet: %s", e.getMessage());
            throw new Exception("Failed to read Google Sheet: " + e.getMessage(), e);
        }
=======
    private List<JobCreationDto> fetchAndParseJobsFromSheet(String googleSheetUrl, Boolean useKnownFalsePositiveFile)
            throws Exception {
        String processedInputUrl = inputSourceResolver.resolve(googleSheetUrl);
        String processedInputContent = remoteContentFetcher.fetch(processedInputUrl);
        return csvJobParser.parse(processedInputContent, useKnownFalsePositiveFile);
>>>>>>> 59df785e
    }

    /**
     * Processes a list of jobs sequentially.
     */
    private void processJobs(Long batchId, List<JobCreationDto> jobDtos) {
        final AtomicInteger completedCount = new AtomicInteger(0);
        final AtomicInteger failedCount = new AtomicInteger(0);

        for (JobCreationDto jobDto : jobDtos) {
            try {
                Job createdJob = createJobInNewTransaction(jobDto);
                Long jobId = createdJob.getId();

                associateJobToBatchInNewTransaction(jobId, batchId);

                managedExecutor.execute(() -> platformService.startSastAIWorkflow(createdJob));
                completedCount.incrementAndGet();

            } catch (Exception e) {
                failedCount.incrementAndGet();
                LOG.errorf(e, "Failed during processing of a single job for batch %d", batchId);
            } finally {
                updateBatchProgressInNewTransaction(batchId, completedCount.get(), failedCount.get());
            }
        }
        finalizeBatch(batchId, jobDtos.size(), completedCount.get(), failedCount.get());
    }

    /**
     * Creates a Job in a new, isolated transaction.
     */
    @Transactional(value = Transactional.TxType.REQUIRES_NEW)
    public Job createJobInNewTransaction(JobCreationDto jobDto) {
        return jobService.createJobInDatabase(jobDto);
    }

    /**
     * Associates a Job to a JobBatch in its own isolated transaction.
     */
    @Transactional(value = Transactional.TxType.REQUIRES_NEW)
    public void associateJobToBatchInNewTransaction(Long jobId, Long batchId) {
        Job job = jobService.getJobEntityById(jobId);
        JobBatch batch = jobBatchRepository.findById(batchId);

        if (job != null && batch != null) {
            job.setJobBatch(batch);
            jobService.persistJob(job);
        }
    }

    /**
     * Updates job status in a new transaction
     */
    @Transactional(value = Transactional.TxType.REQUIRES_NEW)
    public void updateJobStatusInNewTransaction(Long jobId, JobStatus status) {
        jobService.updateJobStatus(jobId, status);
    }

    /**
     * Sets the final status of the batch once all jobs have been processed.
     */
    private void finalizeBatch(Long batchId, int total, int completed, int failed) {
        BatchStatus finalStatus = (failed == total)
                ? BatchStatus.FAILED
                : (failed > 0) ? BatchStatus.COMPLETED_WITH_ERRORS : BatchStatus.COMPLETED;
        updateBatchStatusInNewTransaction(batchId, finalStatus, total, completed, failed);
        LOG.infof(
                "Batch %d processing finalized. Status: %s, Total: %d, Completed: %d, Failed: %d",
                batchId, finalStatus, total, completed, failed);
    }

    /**
     * Updates batch progress in a new transaction
     */
    @Transactional
    public void updateBatchProgressInNewTransaction(@Nonnull Long batchId, int completedJobs, int failedJobs) {
        try {
            JobBatch batch = jobBatchRepository.findById(batchId);
            if (batch != null) {
                batch.setCompletedJobs(completedJobs);
                batch.setFailedJobs(failedJobs);
                jobBatchRepository.persist(batch);
                LOG.infof("Updated batch %d progress: completed=%d, failed=%d", batchId, completedJobs, failedJobs);
            }
        } catch (Exception e) {
            LOG.errorf(e, "Failed to update batch progress for batch %d", batchId);
        }
    }

    /**
     * Updates batch status in a new transaction to handle errors properly
     */
    @Transactional
    public void updateBatchStatusInNewTransaction(
            @Nonnull Long batchId, @Nonnull BatchStatus status, int totalJobs, int completedJobs, int failedJobs) {
        try {
            JobBatch batch = jobBatchRepository.findById(batchId);
            if (batch != null) {
                batch.setStatus(status);
                batch.setTotalJobs(totalJobs);
                batch.setCompletedJobs(completedJobs);
                batch.setFailedJobs(failedJobs);
                jobBatchRepository.persist(batch);
                LOG.infof("Updated batch %d final status: %s", batchId, status);
            }
        } catch (Exception e) {
            LOG.errorf(e, "Failed to update batch status for batch %d", batchId);
        }
    }

    @Transactional
    public void updateBatchTotalJobs(@Nonnull Long batchId, int totalJobs) {
        JobBatch batch = jobBatchRepository.findById(batchId);
        if (batch != null) {
            batch.setTotalJobs(totalJobs);
            jobBatchRepository.persist(batch);
        }
    }

    public List<JobBatchResponseDto> getAllBatches(int page, int size) {
        return jobBatchRepository.findAll().page(Page.of(page, size)).list().stream()
                .map(this::convertToResponseDto)
                .collect(Collectors.toList());
    }

    public JobBatchResponseDto getBatchById(@Nonnull Long batchId) {
        JobBatch batch = jobBatchRepository.findById(batchId);
        if (batch == null) {
            throw new IllegalArgumentException("Batch not found with id: " + batchId);
        }
        return convertToResponseDto(batch);
    }

    @Transactional
    public void updateBatchStatus(@Nonnull Long batchId, @Nonnull BatchStatus status) {
        JobBatch batch = jobBatchRepository.findById(batchId);
        if (batch != null) {
            batch.setStatus(status);
            jobBatchRepository.persist(batch);
        }
    }

    @Transactional
    public void updateBatchStatus(
            @Nonnull Long batchId, @Nonnull BatchStatus status, int totalJobs, int completedJobs, int failedJobs) {
        JobBatch batch = jobBatchRepository.findById(batchId);
        if (batch != null) {
            batch.setStatus(status);
            batch.setTotalJobs(totalJobs);
            batch.setCompletedJobs(completedJobs);
            batch.setFailedJobs(failedJobs);
            jobBatchRepository.persist(batch);
        }
    }

    private JobBatchResponseDto convertToResponseDto(@Nonnull JobBatch batch) {
        JobBatchResponseDto dto = new JobBatchResponseDto();
        dto.setBatchId(batch.getId());
        dto.setBatchGoogleSheetUrl(batch.getBatchGoogleSheetUrl());
        dto.setSubmittedBy(batch.getSubmittedBy());
        dto.setSubmittedAt(batch.getSubmittedAt());
        dto.setStatus(batch.getStatus());
        dto.setTotalJobs(batch.getTotalJobs());
        dto.setCompletedJobs(batch.getCompletedJobs());
        dto.setFailedJobs(batch.getFailedJobs());
        return dto;
    }
}<|MERGE_RESOLUTION|>--- conflicted
+++ resolved
@@ -111,7 +111,6 @@
      * Extracts the data fetching and parsing logic into a dedicated method.
      * Uses Google Service Account authentication exclusively - no fallback to CSV export.
      */
-<<<<<<< HEAD
     private List<JobCreationDto> fetchAndParseJobsFromSheet(String googleSheetUrl) throws Exception {
         // Check if Google Service Account is available
         if (!googleSheetsService.isServiceAccountAvailable()) {
@@ -120,7 +119,7 @@
                     "Google Service Account authentication is required but not available. Please check service account configuration.");
         }
 
-        LOG.infof("Using Google Service Account authentication for sheet: %s", googleSheetUrl);
+        LOG.debugf("Using Google Service Account authentication for sheet: %s", googleSheetUrl);
         try {
             String processedInputContent = csvConverter.convert(googleSheetsService.readSheetData(googleSheetUrl));
             return csvJobParser.parse(processedInputContent);
@@ -131,13 +130,6 @@
             LOG.errorf("Failed to read Google Sheet: %s", e.getMessage());
             throw new Exception("Failed to read Google Sheet: " + e.getMessage(), e);
         }
-=======
-    private List<JobCreationDto> fetchAndParseJobsFromSheet(String googleSheetUrl, Boolean useKnownFalsePositiveFile)
-            throws Exception {
-        String processedInputUrl = inputSourceResolver.resolve(googleSheetUrl);
-        String processedInputContent = remoteContentFetcher.fetch(processedInputUrl);
-        return csvJobParser.parse(processedInputContent, useKnownFalsePositiveFile);
->>>>>>> 59df785e
     }
 
     /**
