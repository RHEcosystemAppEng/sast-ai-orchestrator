--- conflicted
+++ resolved
@@ -37,11 +37,7 @@
     private final ManagedExecutor managedExecutor;
     private final NvrResolutionService nvrResolutionService;
     private final PipelineParameterMapper parameterMapper;
-<<<<<<< HEAD
-=======
-    private final UrlValidationService urlValidationService;
     private final EventBroadcastService eventBroadcastService;
->>>>>>> 2e7e4a51
 
     public JobResponseDto createJob(JobCreationDto jobCreationDto) {
         final Job job = createJobEntity(jobCreationDto);
