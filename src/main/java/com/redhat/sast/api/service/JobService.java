--- conflicted
+++ resolved
@@ -45,12 +45,8 @@
     UrlInferenceService urlInferenceService;
 
     public JobResponseDto createJob(JobCreationDto jobCreationDto) {
-<<<<<<< HEAD
-        Job job = createJobInDatabase(jobCreationDto);
-=======
         // First, create the job entity (transactional)
         Job job = createJobEntity(jobCreationDto);
->>>>>>> c6f0478f
 
         managedExecutor.execute(() -> {
             try {
