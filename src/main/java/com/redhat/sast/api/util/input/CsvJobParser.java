--- conflicted
+++ resolved
@@ -80,7 +80,7 @@
                     .filter(Predicate.not(this::isRecordEmpty))
                     .map(record -> {
                         try {
-                            return createJobFromRecord(record, headerRecord, useKnownFalsePositiveFile);
+                            return createJobFromRecord(record, headerRecord);
                         } catch (IllegalArgumentException e) {
                             LOG.warnf("Skipping record at line %d: %s", record.getRecordNumber(), e.getMessage());
                             return null;
@@ -135,26 +135,15 @@
         return foundHeaders.values().stream().allMatch(Boolean::booleanValue);
     }
 
-<<<<<<< HEAD
     private JobCreationDto createJobFromRecord(CSVRecord record, CSVRecord headerRecord) {
-=======
-    private JobCreationDto createJobFromRecord(
-            CSVRecord record, CSVRecord headerRecord, Boolean useKnownFalsePositiveFile) {
-        JobCreationDto job = new JobCreationDto();
-
->>>>>>> 7ead6bba
         int nvrIndex = findColumnIndex(headerRecord, "nvr");
         int googleSheetIndex = findColumnIndex(headerRecord, "googleSheetUrl");
 
         String packageNvr = getFieldValue(record, nvrIndex);
         String googleSheetUrl = getFieldValue(record, googleSheetIndex);
 
-<<<<<<< HEAD
         JobCreationDto job = new JobCreationDto(packageNvr, googleSheetUrl);
 
-=======
-        setWorkflowSettings(job, useKnownFalsePositiveFile);
->>>>>>> 7ead6bba
         validateRequiredFields(job, record.getRecordNumber());
         return job;
     }
@@ -182,25 +171,6 @@
         return null;
     }
 
-<<<<<<< HEAD
-=======
-    private void setInferredFields(JobCreationDto job) {
-        job.setProjectName(urlInferenceService.inferProjectName(job.getPackageNvr()));
-        job.setProjectVersion(urlInferenceService.inferProjectVersion(job.getPackageNvr()));
-        job.setPackageName(urlInferenceService.inferPackageName(job.getPackageNvr()));
-        job.setPackageSourceCodeUrl(urlInferenceService.inferSourceCodeUrl(job.getPackageNvr()));
-        job.setKnownFalsePositivesUrl(urlInferenceService.inferKnownFalsePositivesUrl(job.getPackageNvr()));
-    }
-
-    private void setWorkflowSettings(JobCreationDto job, Boolean useKnownFalsePositiveFile) {
-        WorkflowSettingsDto workflowSettings = new WorkflowSettingsDto();
-        workflowSettings.setSecretName(ApplicationConstants.DEFAULT_SECRET_NAME);
-        workflowSettings.setUseKnownFalsePositiveFile(
-                useKnownFalsePositiveFile != null ? useKnownFalsePositiveFile : true);
-        job.setWorkflowSettings(workflowSettings);
-    }
-
->>>>>>> 7ead6bba
     private void validateRequiredFields(JobCreationDto job, long recordNumber) {
         if (job.getPackageNvr() == null || job.getPackageNvr().trim().isEmpty()) {
             throw new IllegalArgumentException(
